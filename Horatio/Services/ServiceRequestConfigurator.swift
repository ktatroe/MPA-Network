//
//  Copyright © 2016 Kevin Tatroe. All rights reserved.
//  See LICENSE.txt for this sample’s licensing information

import Foundation


/**
 Transforms a `NSURLRequest` into handling a specific request type. For example, a
 concrete implementation might generate a "Create Post" request.
 */
public protocol ServiceRequestConfigurator: class {
    func configureURL(_ serviceRequest: ServiceRequest) -> URL?
    func configureURLRequest(_ serviceRequest: ServiceRequest, urlRequest: NSMutableURLRequest) -> NSMutableURLRequest

    func endpointPathTransformers(_ serviceRequest: ServiceRequest) -> [ServiceEndpointPathTransformer]
    func urlRequestDecorators(_ serviceRequest: ServiceRequest) -> [ServiceRequestDecorator]
}


/// Provides base functionality for implementations of `ServiceRequestConfigurator`.
public extension ServiceRequestConfigurator {
    public func configureURL(_ serviceRequest: ServiceRequest) -> URL? {
        switch serviceRequest.endpoint.urlContainer {
            case .components(var components):
                for transformer in endpointPathTransformers(serviceRequest) {
                    components = transformer.transformedPath(components)
                }
<<<<<<< HEAD
                
                return components.url
=======

                // must do this after transforms have happened
                rectifyEmbeddedQuery(components)

                return components.URL
>>>>>>> 27464fe8

            case .absolutePath(let urlString):
                var basePath = urlString

                for transformer in endpointPathTransformers(serviceRequest) {
                    basePath = transformer.transformedPath(basePath)
                }

                return URL(string: basePath)
        }
    }


    public func configureURLRequest(_ serviceRequest: ServiceRequest, urlRequest: NSMutableURLRequest) -> NSMutableURLRequest {
        for decorator in urlRequestDecorators(serviceRequest) {
            decorator.compose(urlRequest)
        }

        return urlRequest
    }

    /**
     Handles the case where there are query parameters embedded in the path. Properly
     pulls them out and merges them into the query.
     */
    private func rectifyEmbeddedQuery(components: NSURLComponents) {
        guard let path = components.path, range = path.rangeOfString("?") else { return }

        components.path = path.substringToIndex(range.startIndex)
        let queryString = path.substringFromIndex(range.startIndex.advancedBy(1))

        var queryItems = [NSURLQueryItem]()

        if let existingQuery = components.queryItems {
            queryItems.appendContentsOf(existingQuery)
        }

        // let it parse the query for us
        components.query = queryString

        if let newQuery = components.queryItems {
            queryItems.appendContentsOf(newQuery)
        }

        components.queryItems = queryItems
    }
}


/**
 Handles a generic key-value store of entries dropped into the URL as GET or POST
 parameters, with no endpoint path transformations.
 */
open class DictionaryServiceRequestConfigurator: ServiceRequestConfigurator {
    // MARK: - Properties

    let parameters: [String : String]


    // MARK: - Initialization

    public init(parameters: [String : String]) {
        self.parameters = parameters
    }


    // MARK: - Protocols

    // MARK: <ServiceRequestConfigurator>

    open func endpointPathTransformers(_ serviceRequest: ServiceRequest) -> [ServiceEndpointPathTransformer] {
        return [ServiceEndpointPathTransformer]()
    }

    open func urlRequestDecorators(_ serviceRequest: ServiceRequest) -> [ServiceRequestDecorator] {
        let decorator = HTTPParametersBodyServiceRequestDecorator(type: serviceRequest.endpoint.type, parameters: parameters)

        return [decorator]
    }
}

<|MERGE_RESOLUTION|>--- conflicted
+++ resolved
@@ -26,16 +26,11 @@
                 for transformer in endpointPathTransformers(serviceRequest) {
                     components = transformer.transformedPath(components)
                 }
-<<<<<<< HEAD
+
                 
-                return components.url
-=======
-
-                // must do this after transforms have happened
                 rectifyEmbeddedQuery(components)
 
                 return components.URL
->>>>>>> 27464fe8
 
             case .absolutePath(let urlString):
                 var basePath = urlString
